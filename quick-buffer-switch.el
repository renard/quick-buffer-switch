;;; quick-buffer-switch.el --- Quick switch to file or dir buffers.

;; Copyright © 2011 Sebastien Gross <seb•ɑƬ•chezwam•ɖɵʈ•org>

;; Author: Sebastien Gross <seb•ɑƬ•chezwam•ɖɵʈ•org>
;; Keywords: emacs, configuration
;; Version: 0.1
;; Created: 2010-07-06
<<<<<<< HEAD
;; Last changed: 2021-04-26 09:33:06
=======
;; Last changed: 2020-10-28 00:07:31
>>>>>>> da82555f
;; Licence: WTFPL, grab your copy here: http://sam.zoy.org/wtfpl/

;; This file is NOT part of GNU Emacs.

;;; Commentary:
;;
;; Allows to qui switch to a buffer visiting a particular file or directory.
;;
;; To install:
;;   (require 'quick-buffer-switch)
;;   ;; To preserve C-x C-x uncomment next line
;;   ;; (setq qbs-prefix-key "C-x C-a")
;;   (qbs-init)
;;
;; Note that C-x C-c (`save-buffers-kill-terminal') is shadowed.

;;; Code:

(eval-when-compile (require 'cl))
(eval-when-compile (require 'files))

(defvar quick-buffer-switch-map nil
  "Keymap for quick-buffer-switch commands.")

(defvar qbs-timeout 0.2
  "Timeout to when checking a path as directory.")

(defvar qbs-prefix-key "C-x C-c"
  "Prefix key used for `quick-buffer-switch-map'.

Note: By default it shadows `save-buffers-kill-terminal'.")

(defvar qbs-post-init-hook nil
  "Hook to be run after `qbs-init'.")

(defstruct (qbs:predicate :named)
  "Quick Buffer Switch predicate structure

 - name: the predicate name (read-only).
 - short-description: used when prompting.
 - description: long description used as function docstring.
 - timeout: override `qbs-timeout'.
 - pre-search: function called before running test on all buffers.
 - test: predicate test function.
 - post-search: function called after test run on all buffers.
 - shortcut: key binding used within `quick-buffer-switch-map'
   which prefix is C-x C-c.

Note that C-x C-c (`save-buffers-kill-terminal') is then shadowed.

The predicate function should take a buffer object as parameter,
and return a string which should be either a buffer name suitable
to `switch-to-buffer' or a path suitable to `find-file'."
  (name nil :read-only)
  short-description
  description
  timeout
  pre-search
  test
  post-search
  shortcut)


(defvar qbs:buffer-name nil
  "Placeholder filled with the current buffer name by the
`qbs-get-buffer-names' function during predicate match.")

(defvar qbs:buffer-file-name nil
  "Placeholder filled with the current buffer file name (or NIL
if buffer has no file) by the `qbs-get-buffer-names' function
during predicate match.")

(defvar qbs:pre-search nil
  "Placeholder filled with the result of pre-search
function (from `qbs:predicate' slot) in `quick-buffer-switch'.")

(defvar qbs-predicates-plist nil
  "PLIST containing all predicates.

Do not modify directly, use `qbs-add-predicates' instead.")

(defun qbs-add-predicates (&rest predicates)
  "Add PREDICATES to `qbs-predicate-alist'."
  (loop for predicate in predicates
	do
	(unless (qbs:predicate-short-description predicate)
	  (setf (qbs:predicate-short-description predicate)
		(save-match-data
		  (replace-regexp-in-string
		   "-" " " (symbol-name (qbs:predicate-name predicate))))))
	;; If we replace an existing predicate, we may need to unbind
	;; previous key binding first to allow user to change the predicate
	;; key binding.
	(let ((existing (plist-get qbs-predicates-plist
				   (qbs:predicate-name predicate))))
	  (when existing
	    (define-key quick-buffer-switch-map
	      (read-kbd-macro (qbs:predicate-shortcut existing)) nil)))
	
	(setq qbs-predicates-plist
	      (plist-put qbs-predicates-plist
			 (qbs:predicate-name predicate) predicate))

	(let ((fname (format "qbs-%s" (qbs:predicate-name predicate)))
	      (doctring
	       (format "Quick switch buffer (%s predicate).\n\n%s"
		       (qbs:predicate-short-description predicate)
		       (or (qbs:predicate-description predicate)
			   "No description available (see :description slot in `qbs-predicates-plist').")))
	      (key (qbs:predicate-shortcut predicate)))
	  (fset (intern fname)
		`(lambda ()
		   ,doctring
		   (interactive)
		   (quick-buffer-switch (quote ,(qbs:predicate-name predicate)))))
	  (when key
	    (define-key quick-buffer-switch-map
	      (read-kbd-macro key) (intern fname))))))

;;;###autoload
(defun qbs-init ()
  "Initialize quick-buffer-switch into `qbs-predicates-plist'."
  (define-prefix-command 'quick-buffer-switch-map)
  (global-set-key (read-kbd-macro qbs-prefix-key) 'quick-buffer-switch-map)
  (define-key quick-buffer-switch-map (kbd "?") 'quick-buffer-switch)

  (qbs-add-predicates

   (make-qbs:predicate
    :name 'hidden-buffer
    :description "Show all hidden buffers (starting with a blank character)."
    :shortcut "C-h"
    :test '(when (string-match "^ " qbs:buffer-name)
	     qbs:buffer-name))

   (make-qbs:predicate
    :name 'matching-regexp
    :pre-search '(read-from-minibuffer "Search for (regexp): ")
    :shortcut "C-/"
    :post-search '(occur qbs:pre-search)
    :test '(save-excursion
	     (save-restriction
	       (save-match-data
		 (goto-char (point-min))
		 (when
		     (search-forward-regexp qbs:pre-search nil t)
		   qbs:buffer-name)))))

   (make-qbs:predicate
    :name 'directory
    :shortcut "C-d"
    :test '(when (eq major-mode 'dired-mode)
	     (loop for d in dired-subdir-alist
		   append (list (abbreviate-file-name (car d))))))

   (make-qbs:predicate
    :name 'directory
    :shortcut "d"
    :test '(when (eq major-mode 'dired-mode)
	     qbs:buffer-name))

   (make-qbs:predicate
    :name 'file-name
    :shortcut "C-f"
    :test '(let ((fname  (buffer-file-name)))
	    (when fname
	      (abbreviate-file-name fname))))

   (make-qbs:predicate
    :name 'file-buffer
    :shortcut "f"
    :test '(when qbs:buffer-file-name
	     qbs:buffer-name))

   (make-qbs:predicate
    :name 'file-or-directory
    :shortcut "C-c"
    :test '(if (eq major-mode 'dired-mode)
	       (loop for d in dired-subdir-alist
		     append (list (abbreviate-file-name (car d))))
	     (when qbs:buffer-file-name
	       qbs:buffer-file-name)))

   (make-qbs:predicate
    :name 'org-mode
    :shortcut "C-o"
    :test '(when (and qbs:buffer-file-name
   		      (eq major-mode 'org-mode))
   	     qbs:buffer-file-name))

   (make-qbs:predicate
    :name 'erc
    :shortcut "C-e"
    :test '(when (and
		  (eq major-mode 'erc-mode)
		  (not (get-buffer-process qbs:buffer-name)))
	     qbs:buffer-name))

   (make-qbs:predicate
    :name 'magit
    :shortcut "C-g"
    :test '(when (member major-mode
			 '(magit-branch-manager-mode
			   magit-commit-mode
			   magit-process-mode
			   magit-status-mode))
	     qbs:buffer-name))

   (make-qbs:predicate
    :name 'vcsh
    :shortcut "C-v"
    :test '(let* ((file-vec (or (condition-case nil
				    (tramp-dissect-file-name fname)
				    (t nil))
				    (ignore-errors (tramp-dissect-file-name
				     (concat "/:" qbs:buffer-file-name) 1))))
		  (method (tramp-file-name-method file-vec)))
	     (when (string= "vcsh" method)
	       qbs:buffer-name)))
   
   (make-qbs:predicate
    :name 'emacs-lisp-mode
    :shortcut "C-l"
    :test '(when (and qbs:buffer-file-name
   		      (eq major-mode 'emacs-lisp-mode))
   	     qbs:buffer-file-name))

   (make-qbs:predicate
    :name 'help-buffer
    :shortcut "C-i"
    :test '(when (or
		  (eq major-mode 'help-mode)
		  (eq major-mode 'Info-mode))
	     qbs:buffer-name))

   (make-qbs:predicate
    :name 'not-file-nor-directory
    :shortcut "C-b"
    :test '(unless (or
		    (eq major-mode 'dired-mode)
		    qbs:buffer-file-name
		    (string-match "^ " qbs:buffer-name))
	     qbs:buffer-name))

   (make-qbs:predicate
    :name 'with-process
    :shortcut "C-p"
    :test '(when (get-buffer-process qbs:buffer-name)
	     qbs:buffer-name))

   (make-qbs:predicate
    :name 'terminal
    :shortcut "C-v"
    :test '(when (or (eq major-mode 'shell-mode)
		     (eq major-mode 'term-mode))
	     qbs:buffer-name))

   (make-qbs:predicate
	:name 'modified
	:shortcut "RET"
	:test '(and qbs:buffer-file-name
		    (buffer-modified-p)
		    qbs:buffer-file-name))
   
   (make-qbs:predicate
    :name 'remote
    :shortcut "C-r"
    :test '(let* ((fname (or buffer-file-name
			     dired-directory)))
	     (when (tramp-tramp-file-p fname)
	       (with-parsed-tramp-file-name fname tfn
		 (when (and (string= tfn-method "ssh")
			    (not (string=
				  system-name
				  (substring-no-properties tfn-host))))
		   (substring-no-properties (abbreviate-file-name fname)))))))

   ))

(defun qbs-get-buffer-names (predicate)
  "Return buffers matching PREDICATE.

PREDICATE should be a `qbs:predicate' object."
  (loop for buffer in (buffer-list)
	with bstr
	do (with-timeout
	       ((or (qbs:predicate-timeout predicate) qbs-timeout)
		(message (format "Timeout for %S" (buffer-name buffer))))
	     (with-current-buffer buffer
	       (let* ((qbs:buffer-name (buffer-name))
		      (qbs:buffer-file-name
		       (when (buffer-file-name)
			 (abbreviate-file-name (buffer-file-name)))))
		 (setf bstr (eval (qbs:predicate-test predicate))))))
	when (stringp bstr) collect bstr
	when (listp bstr) append bstr))


;;;###autoload
(defun qbs-find-buffer-visiting-dir (dir)
  "Find buffer visiting DIR. Return a maker or nil."
  (save-excursion
    (let ((dir (file-name-as-directory (expand-file-name dir))))
      (loop for buffer in (buffer-list)
	    with marker
	  do (with-timeout
		 (qbs-timeout
		  (message (format "Timeout for %S" (buffer-name buffer))))
	       (set-buffer buffer)
	       (when (eq major-mode 'dired-mode)
		 (let ((sub (assoc dir dired-subdir-alist)))
		   (when sub
		     (setf marker (cdr sub))))))
	  when marker
	  return marker))))

;;;###autoload
(defun quick-buffer-switch (&optional type)
  "Quick switch buffer switch according TYPE. Seed `qbs-predicates-plist'."
  (interactive)
  (let* ((type (or type
		   (intern (completing-read
			    "Quick buffer switch predicate: "
			    (loop for (k v) on qbs-predicates-plist by #'cddr
				  collect (symbol-name k))
			    nil t nil nil nil t))))
	 (predicate (plist-get qbs-predicates-plist type))
	 (qbs:pre-search (eval (qbs:predicate-pre-search predicate)))
	 (blist (qbs-get-buffer-names predicate))
	 value)

    (if (not blist)
	(message (format "No buffer match '%s predicate" (qbs:predicate-name predicate)))
      (setq value
	    (if (= 1 (length blist))
		(car blist)
	      (completing-read
	       (format "Switch to %s: "  (qbs:predicate-short-description predicate))
	       blist
	       nil t nil nil nil t)))
      (cond
       ((file-directory-p value)
	(let ((mark (qbs-find-buffer-visiting-dir value)))
	  (when mark
	    (switch-to-buffer (marker-buffer mark))
	    (goto-char (marker-position mark)))))
       ((file-exists-p value)
	(find-file value))
       (t
	(switch-to-buffer value)))
      (eval (qbs:predicate-post-search predicate)))))

(provide 'quick-buffer-switch)

;;; quick-buffer-switch.el ends here<|MERGE_RESOLUTION|>--- conflicted
+++ resolved
@@ -6,11 +6,7 @@
 ;; Keywords: emacs, configuration
 ;; Version: 0.1
 ;; Created: 2010-07-06
-<<<<<<< HEAD
-;; Last changed: 2021-04-26 09:33:06
-=======
-;; Last changed: 2020-10-28 00:07:31
->>>>>>> da82555f
+;; Last changed: 2022-12-20 12:40:52
 ;; Licence: WTFPL, grab your copy here: http://sam.zoy.org/wtfpl/
 
 ;; This file is NOT part of GNU Emacs.
@@ -274,21 +270,23 @@
 	:test '(and qbs:buffer-file-name
 		    (buffer-modified-p)
 		    qbs:buffer-file-name))
-   
+
    (make-qbs:predicate
     :name 'remote
     :shortcut "C-r"
     :test '(let* ((fname (or buffer-file-name
-			     dired-directory)))
-	     (when (tramp-tramp-file-p fname)
-	       (with-parsed-tramp-file-name fname tfn
-		 (when (and (string= tfn-method "ssh")
-			    (not (string=
-				  system-name
-				  (substring-no-properties tfn-host))))
-		   (substring-no-properties (abbreviate-file-name fname)))))))
-
-   ))
+			        dired-directory)))
+             (with-current-buffer qbs:buffer-name
+               ;; if a filename is not a tramp file name, an error is fired.
+               ;; We need to ignore it to prevent from aborting predicate
+               (ignore-errors
+	          (with-parsed-tramp-file-name fname tfn
+		     (when (and (string= tfn-method "ssh")
+			         (not (string=
+				        system-name
+				        (substring-no-properties tfn-host))))
+		       (substring-no-properties
+                      (abbreviate-file-name fname))))))))))
 
 (defun qbs-get-buffer-names (predicate)
   "Return buffers matching PREDICATE.
